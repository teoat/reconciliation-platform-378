--- conflicted
+++ resolved
@@ -176,9 +176,6 @@
       );
     }
   }
-<<<<<<< HEAD
-}
-=======
 
   static async getReconciliationRecords(
     projectId: string,
@@ -305,5 +302,4 @@
   static async rejectMatch(projectId: string, matchId: string) {
     return this.updateReconciliationMatch(projectId, matchId, { status: 'unmatched' });
   }
-}
->>>>>>> 26355dbe
+}