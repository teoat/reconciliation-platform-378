--- conflicted
+++ resolved
@@ -1,110 +1,5 @@
 # 378 Reconciliation Platform
 
-<<<<<<< HEAD
-Modern tooling for high-performance data reconciliation workflows.
-
-## Highlights
-- **End-to-end platform**: Rust backend, React + TypeScript frontend, PostgreSQL, Redis.
-- **Scalable by default**: Docker Compose for local work, production-ready configs, Kubernetes manifests.
-- **Observability first**: Prometheus, Grafana, structured logging, and health checks.
-- **Secure foundations**: JWT auth, RBAC, rate limiting, and hardened middleware.
-
-## Project Layout
-
-```
-reconciliation-platform-378/
-├── app/                    # Next.js marketing site
-├── backend/                # Rust services
-├── frontend/               # React front-end
-├── docs/                   # Extended documentation
-├── infrastructure/         # IaC, Helm, Kubernetes
-├── monitoring/             # Observability stack
-├── scripts/                # Utility and deployment scripts
-└── docker-compose.yml      # Local orchestration
-```
-
-## Getting Started
-
-### Prerequisites
-- Docker Desktop (or Docker Engine) with Docker Compose v2
-- Node.js 18+ and npm
-- Rust 1.70+ with Cargo
-
-### Quick Start (Docker Compose)
-```bash
-# 1. Start everything
-docker compose up -d
-
-# 2. Verify services
-docker compose ps
-curl http://localhost:8080/health
-
-# 3. Explore
-#   Frontend: http://localhost:3000
-#   Backend:  http://localhost:8080
-#   Metrics:  http://localhost:8080/metrics
-```
-
-### Manual Workflow
-- **Backend**
-  ```bash
-  cd backend
-  cargo run
-  ```
-- **Frontend**
-  ```bash
-  cd frontend
-  npm install
-  npm run dev
-  ```
-- **Database & cache**: use the Compose services (`docker compose up postgres redis`) or configure local instances via `DATABASE_URL` and `REDIS_URL`.
-
-### Configuration
-- Backend `.env`
-  ```env
-  DATABASE_URL=postgresql://user:password@localhost:5432/reconciliation
-  REDIS_URL=redis://localhost:6379
-  JWT_SECRET=change-me
-  RUST_LOG=info
-  ```
-- Frontend `.env.local`
-  ```env
-  NEXT_PUBLIC_API_URL=http://localhost:8080
-  NEXT_PUBLIC_WS_URL=ws://localhost:8080/ws
-  ```
-
-## Development Tasks
-- **Run tests**
-  ```bash
-  # backend
-  cd backend && cargo test
-
-  # frontend
-  cd frontend && npm test
-
-  # e2e
-  npx playwright test
-  ```
-- **Lint & format**
-  - Backend: `cargo fmt && cargo clippy`
-  - Frontend: `npm run lint`
-
-## Deployment
-- Local and production Compose topologies, Kubernetes manifests, and scripts are documented in `DEPLOYMENT_GUIDE.md`.
-- See `docs/project-history.md` for historical deployment notes and milestone context.
-
-## Observability & Operations
-- Grafana: `http://localhost:3001`
-- Prometheus: `http://localhost:9090`
-- Alertmanager: `http://localhost:9093`
-- Health endpoints: `/health`, `/health/live`, `/health/ready`
-
-## Contributing
-- Fork → branch → commit → PR. Review `CONTRIBUTING.md` for coding standards and workflow.
-
-## License
-- MIT License – see `LICENSE`.
-=======
 **Enterprise-grade data reconciliation platform with AI-powered matching and intelligent onboarding**
 
 [![Status](https://img.shields.io/badge/status-production%20ready-success)](https://github.com/your-repo)
@@ -408,5 +303,4 @@
 
 **Status**: ✅ **Production Ready**  
 **Version**: 1.0.0  
-**Last Updated**: January 2025
->>>>>>> 0733dce6
+**Last Updated**: January 2025